--- conflicted
+++ resolved
@@ -18,11 +18,4 @@
           path: ~/go/pkg/mod
           key: ${{ runner.os }}-go-${{ hashFiles('**/go.sum') }}
           restore-keys: |
-<<<<<<< HEAD
-            ${{ runner.os }}-go-
-=======
-            ${{ runner.os }}-go-
-
-      - name: Benchmark
-        run: go test -timeout 600s -bench=. -benchmem -run=none ./...
->>>>>>> 43953267
+            ${{ runner.os }}-go-