name: Push Check

on: [push, pull_request]

jobs:
  build:
    runs-on: ubuntu-latest
    steps:
      - uses: actions/checkout@v2

      - name: Set up Go
        uses: actions/setup-go@v2
        with:
          go-version: 1.16

      - uses: actions/cache@v2
        with:
          path: ~/go/pkg/mod
          key: ${{ runner.os }}-go-${{ hashFiles('**/go.sum') }}
          restore-keys: |
            ${{ runner.os }}-go-

      - name: typos-action
        uses: crate-ci/typos@v1.2.1

      - name: Lint
        run: |
          go vet -stdmethods=false $(go list ./...)
          go install mvdan.cc/gofumpt@latest
          test -z "$(gofumpt -s -l -extra .)"  || echo "Please run 'gofumpt -l -w -extra .'"

      - name: Prepare Zookeeper
        run: |
          make prepare

      - name: Unit Test
<<<<<<< HEAD
        run: go test -v -race -covermode=atomic -coverprofile=coverage.out ./...

      - name: Benchmark
        run: go test -bench=. -benchmem -run=none ./...
=======
        run: go test -v -race -timeout 600s -covermode=atomic -coverprofile=coverage.out ./...
>>>>>>> 43953267
<|MERGE_RESOLUTION|>--- conflicted
+++ resolved
@@ -34,11 +34,7 @@
           make prepare
 
       - name: Unit Test
-<<<<<<< HEAD
         run: go test -v -race -covermode=atomic -coverprofile=coverage.out ./...
 
       - name: Benchmark
         run: go test -bench=. -benchmem -run=none ./...
-=======
-        run: go test -v -race -timeout 600s -covermode=atomic -coverprofile=coverage.out ./...
->>>>>>> 43953267
